--- conflicted
+++ resolved
@@ -41,13 +41,8 @@
 	s.setup()
 
 	for _, conf := range configs {
-<<<<<<< HEAD
 		if _, exists := s.Vhosts[conf.Host]; exists {
 			return nil, fmt.Errorf("duplicate host definition for '%s' on address %s", conf.Host, s.Address)
-=======
-		if _, exists := s.vhosts[conf.Host]; exists {
-			return nil, fmt.Errorf("cannot serve %s - host already defined for address %s", conf.Address(), s.address)
->>>>>>> 707ea554
 		}
 
 		vh := &VirtualHost{Config: conf}
@@ -248,55 +243,9 @@
 	}
 
 	return nil
-<<<<<<< HEAD
-=======
-}
-
-// ServeHTTP is the entry point for every request to the address that s
-// is bound to. It acts as a multiplexer for the requests hostname as
-// defined in the Host header so that the correct virtualhost
-// (configuration and middleware stack) will handle the request.
-func (s *Server) ServeHTTP(w http.ResponseWriter, r *http.Request) {
-	defer func() {
-		// In case the user doesn't enable error middleware, we still
-		// need to make sure that we stay alive up here
-		if rec := recover(); rec != nil {
-			http.Error(w, http.StatusText(http.StatusInternalServerError),
-				http.StatusInternalServerError)
-		}
-	}()
-
-	host, _, err := net.SplitHostPort(r.Host)
-	if err != nil {
-		host = r.Host // oh well
-	}
-
-	// Try the host as given, or try falling back to 0.0.0.0 (wildcard)
-	if _, ok := s.vhosts[host]; !ok {
-		if _, ok2 := s.vhosts["0.0.0.0"]; ok2 {
-			host = "0.0.0.0"
-		} else if _, ok2 := s.vhosts[""]; ok2 {
-			host = ""
-		}
-	}
-
-	if vh, ok := s.vhosts[host]; ok {
-		w.Header().Set("Server", "Caddy")
-
-		status, _ := vh.stack.ServeHTTP(w, r)
-
-		// Fallback error response in case error handling wasn't chained in
-		if status >= 400 {
-			DefaultErrorFunc(w, r, status)
-		}
-	} else {
-		w.WriteHeader(http.StatusNotFound)
-		fmt.Fprintf(w, "No such host at %s", s.address)
-	}
 }
 
 func DefaultErrorFunc(w http.ResponseWriter, r *http.Request, status int) {
 	w.WriteHeader(status)
 	fmt.Fprintf(w, "%d %s", status, http.StatusText(status))
->>>>>>> 707ea554
 }