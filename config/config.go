--- conflicted
+++ resolved
@@ -40,7 +40,6 @@
 	// executing the directives that were parsed.
 	for _, sb := range serverBlocks {
 		config := server.Config{
-<<<<<<< HEAD
 			Host:          sb.Host,
 			Port:          sb.Port,
 			Root:          Root,
@@ -48,17 +47,8 @@
 			MiddlewareMap: make(map[*middleware.Middleware]string),
 			HandlerMap:    make(map[string]middleware.Handler),
 			ConfigFile:    filename,
-			AppName:       AppName,
-			AppVersion:    AppVersion,
-=======
-			Host:       sb.Host,
-			Port:       sb.Port,
-			Root:       Root,
-			Middleware: make(map[string][]middleware.Middleware),
-			ConfigFile: filename,
-			AppName:    app.Name,
-			AppVersion: app.Version,
->>>>>>> d311345a
+			AppName:       app.Name,
+			AppVersion:    app.Version,
 		}
 
 		// It is crucial that directives are executed in the proper order.
@@ -110,13 +100,6 @@
 
 	// Group configs by bind address
 	for _, conf := range allConfigs {
-<<<<<<< HEAD
-		addr, err := net.ResolveTCPAddr("tcp", conf.Address())
-		if err != nil {
-			return addresses, errors.New("Could not serve " + conf.Address() + " - " + err.Error())
-		}
-		addresses[addr] = append(addresses[addr], conf)
-=======
 		newAddr, err := net.ResolveTCPAddr("tcp", conf.Address())
 		if err != nil {
 			return addresses, errors.New("Could not serve " + conf.Address() + " - " + err.Error())
@@ -135,7 +118,6 @@
 		if !existing {
 			addresses[newAddr] = append(addresses[newAddr], conf)
 		}
->>>>>>> d311345a
 	}
 
 	// Don't allow HTTP and HTTPS to be served on the same address
