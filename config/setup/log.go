--- conflicted
+++ resolved
@@ -40,11 +40,7 @@
 	})
 
 	return func(next middleware.Handler) middleware.Handler {
-<<<<<<< HEAD
-		return &caddylog.Logger{Next: next, Rules: rules}
-=======
-		return caddylog.Logger{Next: next, Rules: rules, ErrorFunc: server.DefaultErrorFunc}
->>>>>>> 707ea554
+		return &caddylog.Logger{Next: next, Rules: rules, ErrorFunc: server.DefaultErrorFunc}
 	}, nil
 }
 
