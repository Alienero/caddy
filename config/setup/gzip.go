--- conflicted
+++ resolved
@@ -17,11 +17,7 @@
 	}
 
 	return func(next middleware.Handler) middleware.Handler {
-<<<<<<< HEAD
-		return &gzip.Gzip{Next: next}
-=======
-		return gzip.Gzip{Next: next, Configs: configs}
->>>>>>> 47415937
+		return &gzip.Gzip{Next: next, Configs: configs}
 	}, nil
 }
 
